--- conflicted
+++ resolved
@@ -1,12 +1,7 @@
 """High performance copula generators"""
 
-<<<<<<< HEAD
-=======
-from __future__ import annotations
-
 from typing import Literal, TypeAlias
 
->>>>>>> a0ddedce
 import dask.array as da
 import numpy as np
 import numpy.linalg
